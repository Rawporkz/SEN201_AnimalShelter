--- conflicted
+++ resolved
@@ -1,324 +1,26 @@
-<!--
-  +page.svelte
+<!-- 
+routes/+page.svelte
 
-  Demo page to showcase the AnimalInfoRow component with sample animal data.
+This file is the root page of the frontend application.
+It decides whether to show the authentication page, the staff's home page,
+or the customer's home page based on the user's authentication status and role.
 -->
 
 <script lang="ts">
-  import AnimalInfoRow from "$lib/components/AnimalInfoRow/AnimalInfoRow.svelte";
-  import AnimalAdoptionInfoRow from "$lib/components/AnimalAdoptionInfoRow/AnimalAdoptionInfoRow.svelte";
-  import type { AnimalSummary, AdoptionRequest } from "$lib/utils/animal-utils";
-  import { AnimalStatus, RequestStatus } from "$lib/utils/animal-utils";
-  import { Eye, X } from "@lucide/svelte";
-  import { info } from "@tauri-apps/plugin-log";
+  import { goto } from "$app/navigation";
+  import { onMount } from "svelte";
   import "./style.scss";
-  import SaveFormButton from "$lib/components/SaveFormButton/SaveFormButton.svelte";
-  import { info } from "@tauri-apps/plugin-log";
 
-  // Sample animal data for demonstration
-  const sampleAnimals: AnimalSummary[] = [
-    {
-      id: "542312",
-      name: "Animal Name 2",
-      specie: "Cat",
-      breed: "Foldex",
-      sex: "Female",
-      admission_timestamp: 1726185600, // 14/9/2025 equivalent
-      image_path: undefined, // No image to test placeholder
-      status: AnimalStatus.REQUESTED,
-    },
-    {
-      id: "A00123",
-      name: "Buddy",
-      specie: "Dog",
-      breed: "Golden Retriever",
-      sex: "Male",
-      admission_timestamp: 1722556800,
-      image_path: "/path/to/nonexistent/image.jpg",
-      status: AnimalStatus.AVAILABLE,
-    },
-    {
-      id: "C99887",
-      name: "Whiskers",
-      specie: "Cat",
-      breed: "Siamese",
-      sex: "Female",
-      admission_timestamp: 1704067200,
-      image_path: undefined,
-      status: AnimalStatus.ADOPTED,
-    },
-  ];
+  /** Current authenticated user object, null if not logged in */
+  let currentUser = $state(null);
 
-<<<<<<< HEAD
-  // onMount(() => {
-  //   // Check if user is authenticated
-  //   if (currentUser === null) {
-  //     // Redirect to authentication page if not logged in
-  //     goto("/authentication");
-  //   } else {
-  //     // TODO: Handle authenticated user - show appropriate dashboard
-  //   }
-  // });
-</script>
-
-<SaveFormButton onclick={() => info("✅ raw button clicked")} />
-=======
-  // Sample adoption data for demonstration
-  const sampleAdoptionRequests: AdoptionRequest[] = [
-    {
-      id: "REQ001",
-      animal_id: "120312",
-      name: "Adopter Name 1",
-      email: "someone@gmail.com",
-      tel_number: "+1234567890",
-      address: "123 Main St, City, State",
-      occupation: "Software Engineer",
-      annual_income: "$75,000",
-      num_people: 2,
-      num_children: 0,
-      request_timestamp: 1726185600,
-      adoption_timestamp: 1729209600,
-      status: RequestStatus.APPROVED,
-    },
-    {
-      id: "REQ002",
-      animal_id: "542312",
-      name: "Adopter Name 2",
-      email: "someone@gmail.com",
-      tel_number: "+1234567891",
-      address: "456 Oak Ave, City, State",
-      occupation: "Teacher",
-      annual_income: "$55,000",
-      num_people: 4,
-      num_children: 2,
-      request_timestamp: 1726185600,
-      adoption_timestamp: 1729209600,
-      status: RequestStatus.APPROVED,
-    },
-    {
-      id: "REQ003",
-      animal_id: "123121",
-      name: "Adopter Name 3",
-      email: "someone@gmail.com",
-      tel_number: "+1234567892",
-      address: "789 Pine Rd, City, State",
-      occupation: "Nurse",
-      annual_income: "$65,000",
-      num_people: 3,
-      num_children: 1,
-      request_timestamp: 1726185600,
-      adoption_timestamp: 1729209600,
-      status: RequestStatus.APPROVED,
-    },
-  ];
-
-  // Sample animals for adoption reports (matching the adoption requests)
-  const sampleAdoptionAnimals: AnimalSummary[] = [
-    {
-      id: "120312",
-      name: "Animal Name 1",
-      specie: "Dog",
-      breed: "Golden Retriever",
-      sex: "Male",
-      admission_timestamp: 1715731200,
-      image_path: undefined,
-      status: AnimalStatus.ADOPTED,
-    },
-    {
-      id: "542312",
-      name: "Animal Name 2",
-      specie: "Cat",
-      breed: "Scottish Fold",
-      sex: "Female",
-      admission_timestamp: 1723852800,
-      image_path: undefined,
-      status: AnimalStatus.ADOPTED,
-    },
-    {
-      id: "123121",
-      name: "Animal Name 3",
-      specie: "Dog",
-      breed: "Labrador",
-      sex: "Male",
-      admission_timestamp: 1723852800,
-      image_path: undefined,
-      status: AnimalStatus.ADOPTED,
-    },
-  ];
-
-  /**
-   * Handles View button click for an animal.
-   *
-   * @param animalId - ID of the animal being viewed
-   */
-  function handleView(animalId: string): void {
-    info(`View clicked for animal ${animalId}`);
-  }
-
-  /**
-   * Handles Revoke button click for an animal.
-   *
-   * @param animalId - ID of the animal being revoked
-   */
-  function handleRevoke(animalId: string): void {
-    info(`Revoke clicked for animal ${animalId}`);
-  }
-</script>
-
-<svelte:head>
-  <title>Animal Components Demo</title>
-</svelte:head>
-
-<main class="demo-page">
-  <header class="page-header">
-    <h1>Animal Components Demo</h1>
-    <p>AnimalInfoRow and AnimalAdoptionInfoRow components</p>
-  </header>
-
-  <section class="animals-list">
-    {#each sampleAnimals as animal (animal.id)}
-      <AnimalInfoRow animalSummary={animal} showStatus={true}>
-        <button
-          class="action-btn view-btn"
-          onclick={() => handleView(animal.id)}
-          type="button"
-          title="View {animal.name}"
-        >
-          <Eye size={16} />
-          View
-        </button>
-
-        <button
-          class="action-btn revoke-btn"
-          onclick={() => handleRevoke(animal.id)}
-          type="button"
-          title="Revoke {animal.name}"
-        >
-          <X size={16} />
-          Revoke
-        </button>
-      </AnimalInfoRow>
-    {/each}
-  </section>
-
-  <section class="adoption-reports-section">
-    <h2 class="section-title">Adoption Reports</h2>
-    <div class="animals-list">
-      {#each sampleAdoptionAnimals as animal, index (animal.id)}
-        <AnimalAdoptionInfoRow
-          animalSummary={animal}
-          adoptionRequest={sampleAdoptionRequests[index]}
-        >
-          <button
-            class="action-btn view-btn"
-            onclick={() => handleView(animal.id)}
-            type="button"
-            title="View {animal.name} adoption report"
-          >
-            <Eye size={16} />
-            View
-          </button>
-        </AnimalAdoptionInfoRow>
-      {/each}
-    </div>
-  </section>
-</main>
-
-<style lang="scss">
-  @use "../lib/styles/colors.scss" as colors;
-  @use "sass:color";
-
-  .demo-page {
-    /* Main page container */
-    max-width: 800px;
-    margin: 0 auto;
-    padding: 24px;
-  }
-
-  .page-header {
-    /* Header section with title and description */
-    text-align: center;
-    margin-bottom: 32px;
-
-    h1 {
-      font-size: 28px;
-      font-weight: 700;
-      color: colors.$blue-main;
-      margin: 0 0 8px 0;
+  onMount(() => {
+    // Check if user is authenticated
+    if (currentUser === null) {
+      // Redirect to authentication page if not logged in
+      goto("/authentication");
+    } else {
+      // TODO: Handle authenticated user - show appropriate dashboard
     }
-
-    p {
-      font-size: 16px;
-      color: colors.$grey-text;
-      margin: 0;
-    }
-  }
-
-  .adoption-reports-section {
-    /* Container for adoption report section */
-    margin-top: 48px;
-  }
-
-  .section-title {
-    /* Section title styling */
-    font-size: 24px;
-    font-weight: 600;
-    color: colors.$blue-main;
-    margin: 0 0 24px 0;
-    border-bottom: 2px solid colors.$grey-light;
-    padding-bottom: 8px;
-  }
-
-  .animals-list {
-    /* Container for animal info rows */
-    display: flex;
-    flex-direction: column;
-    gap: 16px;
-  }
-
-  .action-btn {
-    /* Base styles for action buttons */
-    display: inline-flex;
-    align-items: center;
-    gap: 6px;
-    padding: 8px 16px;
-    border: none;
-    border-radius: 8px;
-    font-size: 14px;
-    font-weight: 500;
-    cursor: pointer;
-    transition: all 0.2s ease-in-out;
-    min-width: 80px;
-    justify-content: center;
-
-    &:hover {
-      transform: translateY(-1px);
-      box-shadow: 0 4px 8px rgba(0, 0, 0, 0.15);
-    }
-
-    &:active {
-      transform: translateY(0);
-    }
-  }
-
-  .view-btn {
-    /* View button styling */
-    background-color: colors.$blue-main;
-    color: white;
-
-    &:hover {
-      background-color: color.adjust(colors.$blue-main, $lightness: -10%);
-    }
-  }
-
-  .revoke-btn {
-    /* Revoke button styling */
-    background-color: colors.$red-vibrant;
-    color: white;
-
-    &:hover {
-      background-color: color.adjust(colors.$red-vibrant, $lightness: -10%);
-    }
-  }
-</style>
->>>>>>> 4cb3460c
+  });
+</script>