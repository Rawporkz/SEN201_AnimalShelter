<!-- 
routes/+page.svelte

This file is the root page of the frontend application.
It decides whether to show the authentication page, the staff's home page,
or the customer's home page based on the user's authentication status and role.
-->

<script lang="ts">
  import { goto } from "$app/navigation";
  import { onMount } from "svelte";
  import "./style.scss";
<<<<<<< HEAD
  import NormalButton from "$lib/components/NormalButton/NormalButton.svelte";
=======
>>>>>>> 466a88b0

  /** Current authenticated user object, null if not logged in */
  let currentUser = $state(null);

<<<<<<< HEAD
  // TEMP: Enable to quickly test the NormalButton on this page
  const TEST_BUTTON: boolean = true;

  // Test click handler
  function handleRejectClick(): void {
    console.info("Reject clicked");
  }

  // Navigate to the modal test route
  function openModalTest(): void {
    goto("/modal-test");
  }

  onMount(() => {
    if (TEST_BUTTON) {
      // Skip redirect while testing the button on this page
      return;
    }

=======
  onMount(() => {
>>>>>>> 466a88b0
    // Check if user is authenticated
    if (currentUser === null) {
      // Redirect to authentication page if not logged in
      goto("/authentication");
    } else {
      // TODO: Handle authenticated user - show appropriate dashboard
    }
  });
<<<<<<< HEAD
</script>

{#if TEST_BUTTON}
  <div style="padding: 16px; display: inline-block;">
    <NormalButton
      color="#ea4444"
      textColor="#ffffff"
      text="Reject"
      width="106px"
      onClick={handleRejectClick}
    />
  </div>
  <div style="padding: 16px; display: inline-block;">
    <NormalButton
      color="#004abb"
      textColor="#ffffff"
      text="Open Modal Test"
      width="180px"
      onClick={openModalTest}
    />
  </div>
{/if}
=======
</script>
>>>>>>> 466a88b0
<|MERGE_RESOLUTION|>--- conflicted
+++ resolved
@@ -10,17 +10,10 @@
   import { goto } from "$app/navigation";
   import { onMount } from "svelte";
   import "./style.scss";
-<<<<<<< HEAD
   import NormalButton from "$lib/components/NormalButton/NormalButton.svelte";
-=======
->>>>>>> 466a88b0
 
   /** Current authenticated user object, null if not logged in */
   let currentUser = $state(null);
-
-<<<<<<< HEAD
-  // TEMP: Enable to quickly test the NormalButton on this page
-  const TEST_BUTTON: boolean = true;
 
   // Test click handler
   function handleRejectClick(): void {
@@ -32,46 +25,34 @@
     goto("/modal-test");
   }
 
-  onMount(() => {
-    if (TEST_BUTTON) {
-      // Skip redirect while testing the button on this page
-      return;
-    }
-
-=======
-  onMount(() => {
->>>>>>> 466a88b0
-    // Check if user is authenticated
-    if (currentUser === null) {
-      // Redirect to authentication page if not logged in
-      goto("/authentication");
-    } else {
-      // TODO: Handle authenticated user - show appropriate dashboard
-    }
-  });
-<<<<<<< HEAD
+  // onMount(() => {
+  // =======
+  //   onMount(() => {
+  //     // Check if user is authenticated
+  //     if (currentUser === null) {
+  //       // Redirect to authentication page if not logged in
+  //       goto("/authentication");
+  //     } else {
+  //       // TODO: Handle authenticated user - show appropriate dashboard
+  //     }
+  //   });
 </script>
 
-{#if TEST_BUTTON}
-  <div style="padding: 16px; display: inline-block;">
-    <NormalButton
-      color="#ea4444"
-      textColor="#ffffff"
-      text="Reject"
-      width="106px"
-      onClick={handleRejectClick}
-    />
-  </div>
-  <div style="padding: 16px; display: inline-block;">
-    <NormalButton
-      color="#004abb"
-      textColor="#ffffff"
-      text="Open Modal Test"
-      width="180px"
-      onClick={openModalTest}
-    />
-  </div>
-{/if}
-=======
-</script>
->>>>>>> 466a88b0
+<div style="padding: 16px; display: inline-block;">
+  <NormalButton
+    color="#ea4444"
+    textColor="#ffffff"
+    text="Reject"
+    width="106px"
+    onClick={handleRejectClick}
+  />
+</div>
+<div style="padding: 16px; display: inline-block;">
+  <NormalButton
+    color="#004abb"
+    textColor="#ffffff"
+    text="Open Modal Test"
+    width="180px"
+    onClick={openModalTest}
+  />
+</div>