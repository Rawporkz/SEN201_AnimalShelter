<!-- 
routes/+page.svelte

This file is the root page of the frontend application.
It decides whether to show the authentication page, the staff's home page,
or the customer's home page based on the user's authentication status and role.
-->

<script lang="ts">
  import { goto } from "$app/navigation";
  import { onMount } from "svelte";
  import "./style.scss";

  /** Current authenticated user object, null if not logged in */
  let currentUser = $state(null);

<<<<<<< HEAD
  // Commented out for testing FilterModal
=======
>>>>>>> 09f39833
  onMount(() => {
    // Check if user is authenticated
    if (currentUser === null) {
      // Redirect to authentication page if not logged in
      goto("/authentication");
    } else {
      // TODO: Handle authenticated user - show appropriate dashboard
    }
  });
</script><|MERGE_RESOLUTION|>--- conflicted
+++ resolved
@@ -14,10 +14,6 @@
   /** Current authenticated user object, null if not logged in */
   let currentUser = $state(null);
 
-<<<<<<< HEAD
-  // Commented out for testing FilterModal
-=======
->>>>>>> 09f39833
   onMount(() => {
     // Check if user is authenticated
     if (currentUser === null) {
