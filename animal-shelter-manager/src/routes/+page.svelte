<!-- 
routes/+page.svelte

This file is the root page of the frontend application.
It decides whether to show the authentication page, the staff's home page,
or the customer's home page based on the user's authentication status and role.
-->

<script lang="ts">
  import { goto } from "$app/navigation";
  import { onMount } from "svelte";
  import "./style.scss";
<<<<<<< HEAD
  import ClosePopupButton from "$lib/components/ClosePopupButton/ClosePopupButton.svelte";
  import SideBar from "$lib/components/SideBar/SideBar.svelte";
=======
>>>>>>> c78d51a4

  // Current authenticated user object, null if not logged in
  let currentUser = $state(null);

<<<<<<< HEAD
  // onMount(() => {
  //   // Check if user is authenticated
  //   if (currentUser === null) {
  //     // Redirect to authentication page if not logged in
  //     goto("/authentication");
  //   } else {
  //     // TODO: Handle authenticated user - show appropriate dashboard
  //   }
  // });
  //
</script>

<ClosePopupButton></ClosePopupButton>
<SideBar username="John Doe" role="as Staff"></SideBar>
=======
  onMount(() => {
    // Check if user is authenticated
    if (currentUser === null) {
      // Redirect to authentication page if not logged in
      goto("/authentication");
    } else {
      // TODO: Handle authenticated user - show appropriate dashboard
    }
  });
</script>
>>>>>>> c78d51a4
<|MERGE_RESOLUTION|>--- conflicted
+++ resolved
@@ -10,31 +10,10 @@
   import { goto } from "$app/navigation";
   import { onMount } from "svelte";
   import "./style.scss";
-<<<<<<< HEAD
-  import ClosePopupButton from "$lib/components/ClosePopupButton/ClosePopupButton.svelte";
-  import SideBar from "$lib/components/SideBar/SideBar.svelte";
-=======
->>>>>>> c78d51a4
 
   // Current authenticated user object, null if not logged in
   let currentUser = $state(null);
 
-<<<<<<< HEAD
-  // onMount(() => {
-  //   // Check if user is authenticated
-  //   if (currentUser === null) {
-  //     // Redirect to authentication page if not logged in
-  //     goto("/authentication");
-  //   } else {
-  //     // TODO: Handle authenticated user - show appropriate dashboard
-  //   }
-  // });
-  //
-</script>
-
-<ClosePopupButton></ClosePopupButton>
-<SideBar username="John Doe" role="as Staff"></SideBar>
-=======
   onMount(() => {
     // Check if user is authenticated
     if (currentUser === null) {
@@ -44,5 +23,4 @@
       // TODO: Handle authenticated user - show appropriate dashboard
     }
   });
-</script>
->>>>>>> c78d51a4
+</script>