--- conflicted
+++ resolved
@@ -1,8 +1,4 @@
-<<<<<<< HEAD
-Added by Team B
-=======
-Added by Team A
->>>>>>> 4b854321
+Added by Teams A and B
 Team A edited here
 Team B edited here
 
@@ -10,8 +6,4 @@
 Created 9/22/2025 2:30PM
 
 New last line
-<<<<<<< HEAD
-Added by Team B
-=======
-Added by Team A
->>>>>>> 4b854321
+Added by Teams A and B